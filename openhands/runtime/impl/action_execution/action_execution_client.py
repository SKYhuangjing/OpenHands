--- conflicted
+++ resolved
@@ -121,30 +121,12 @@
         wait=wait_exponential(multiplier=1, min=4, max=15),
     )
     def check_if_alive(self) -> None:
-<<<<<<< HEAD
-        # loop check for avoid error if the container is alive
-        max_attempts = 10
-        for _ in range(max_attempts):
-            try:
-                with self._send_action_server_request(
-                    'GET',
-                    f'{self._get_action_execution_server_host()}/alive',
-                    timeout=5,
-                ) as response:
-                    if response.status_code == 200:
-                        return None
-            except Exception as e:
-                self.log('warning', f'Error checking if alive: {e}')
-                time.sleep(5)
-        raise TimeoutError('Container is not alive')
-=======
         response = self._send_action_server_request(
             'GET',
             f'{self._get_action_execution_server_host()}/alive',
             timeout=5,
         )
         assert response.is_closed
->>>>>>> 9adfcede
 
     def list_files(self, path: str | None = None) -> list[str]:
         """List files in the sandbox.
